//! Mutex (Spin, SpinNoIrq, Thread)
//!
//! Modified from spin::mutex.
//!
//! 一个可替换底层支持的锁框架。
//!
//! # 在此框架下实现了以下几种锁
//!
//! * `SpinLock`: 自旋锁。
//!     等价于`spin::Mutex`，相当于Linux中的`spin_lock`。
//!     当获取锁失败时，忙等待。
//!     由于没有禁用内核抢占和中断，在单处理器上使用可能发生死锁。
//!
//! * `SpinNoIrqLock`: 禁止中断的自旋锁。
//!     相当于Linux中的`spin_lock_irqsave`。
//!     在尝试获取锁之前禁用中断，在try_lock失败/解锁时恢复之前的中断状态。
//!     可被用于中断处理中，不会发生死锁。
//!
//! * `ThreadLock`: 线程调度锁。
//!     等价于`std::sync::Mutex`，依赖于`thread`模块提供线程调度支持。
//!     在获取锁失败时，将自己加入等待队列，让出CPU；在解锁时，唤醒一个等待队列中的线程。
//!
//! # 实现方法
//!
//! 由一个struct提供底层支持，它impl trait `MutexSupport`，并嵌入`Mutex`中。
//! `MutexSupport`提供了若干接口，它们会在操作锁的不同时间点被调用。
//! 注意这个接口实际是取了几种实现的并集，并不是很通用。

use super::Condvar;
use crate::arch::interrupt;
use crate::processor;
use core::cell::UnsafeCell;
use core::fmt;
use core::mem::MaybeUninit;
use core::ops::{Deref, DerefMut};
<<<<<<< HEAD
use core::sync::atomic::{AtomicBool, Ordering};
use rcore_thread::std_thread::yield_now;
=======
use core::sync::atomic::{AtomicBool, AtomicU8, Ordering};
>>>>>>> 425daba7

pub type SpinLock<T> = Mutex<T, Spin>;
pub type SpinNoIrqLock<T> = Mutex<T, SpinNoIrq>;
pub type SleepLock<T> = Mutex<T, Condvar>;

pub struct Mutex<T: ?Sized, S: MutexSupport> {
    lock: AtomicBool,
    support: MaybeUninit<S>,
    support_initialization: AtomicU8, // 0 = uninitialized, 1 = initializing, 2 = initialized
    user: UnsafeCell<(usize, usize)>, // (cid, tid)
    data: UnsafeCell<T>,
}

/// A guard to which the protected data can be accessed
///
/// When the guard falls out of scope it will release the lock.
pub struct MutexGuard<'a, T: ?Sized + 'a, S: MutexSupport + 'a> {
    pub(super) mutex: &'a Mutex<T, S>,
    support_guard: S::GuardData,
}

// Same unsafe impls as `std::sync::Mutex`
unsafe impl<T: ?Sized + Send, S: MutexSupport> Sync for Mutex<T, S> {}

unsafe impl<T: ?Sized + Send, S: MutexSupport> Send for Mutex<T, S> {}

impl<T, S: MutexSupport> Mutex<T, S> {
    /// Creates a new spinlock wrapping the supplied data.
    ///
    /// May be used statically:
    ///
    /// ```
    /// #![feature(const_fn)]
    /// use spin;
    ///
    /// static MUTEX: spin::Mutex<()> = spin::Mutex::new(());
    ///
    /// fn demo() {
    ///     let lock = MUTEX.lock();
    ///     // do something with lock
    ///     drop(lock);
    /// }
    /// ```
    pub const fn new(user_data: T) -> Mutex<T, S> {
        Mutex {
            lock: AtomicBool::new(false),
            data: UnsafeCell::new(user_data),
            support: MaybeUninit::uninit(),
            support_initialization: AtomicU8::new(0),
            user: UnsafeCell::new((0, 0)),
        }
    }

    /// Consumes this mutex, returning the underlying data.
    pub fn into_inner(self) -> T {
        // We know statically that there are no outstanding references to
        // `self` so there's no need to lock.
        let Mutex { data, .. } = self;
        data.into_inner()
    }
}

impl<T: ?Sized, S: MutexSupport> Mutex<T, S> {
    fn obtain_lock(&self) {
        while self.lock.compare_and_swap(false, true, Ordering::Acquire) != false {
            let mut try_count = 0;
            // Wait until the lock looks unlocked before retrying
            while self.lock.load(Ordering::Relaxed) {
                unsafe { &*self.support.as_ptr() }.cpu_relax();
                try_count += 1;
                if try_count == 0x100000 {
                    let (cid, tid) = unsafe { *self.user.get() };
                    error!(
                        "Mutex: deadlock detected! locked by cpu {} thread {} @ {:?}",
                        cid, tid, self as *const Self
                    );
                }
            }
        }
        let cid = crate::arch::cpu::id();
        let tid = processor().tid_option().unwrap_or(0);
        unsafe { self.user.get().write((cid, tid)) };
    }

    /// Locks the spinlock and returns a guard.
    ///
    /// The returned value may be dereferenced for data access
    /// and the lock will be dropped when the guard falls out of scope.
    ///
    /// ```
    /// let mylock = spin::Mutex::new(0);
    /// {
    ///     let mut data = mylock.lock();
    ///     // The lock is now locked and the data can be accessed
    ///     *data += 1;
    ///     // The lock is implicitly dropped
    /// }
    ///
    /// ```
    pub fn lock(&self) -> MutexGuard<T, S> {
        let support_guard = S::before_lock();

        self.ensure_support();

        self.obtain_lock();
        MutexGuard {
            mutex: self,
            support_guard,
        }
    }

<<<<<<< HEAD
    /// lock using busy waiting
    pub fn busy_lock(&self) -> MutexGuard<T, S> {
        loop {
            if let Some(x) = self.try_lock() {
                break x;
            }
            yield_now();
=======
    pub fn ensure_support(&self) {
        let initialization = self.support_initialization.load(Ordering::Relaxed);
        if (initialization == 2) {
            return;
        };
        if (initialization == 1
            || self
                .support_initialization
                .compare_and_swap(0, 1, Ordering::Acquire)
                != 0)
        {
            // Wait for another thread to initialize
            while self.support_initialization.load(Ordering::Acquire) == 1 {
                core::sync::atomic::spin_loop_hint();
            }
        } else {
            // My turn to initialize
            (unsafe { core::ptr::write(self.support.as_ptr() as *mut _, S::new()) });
            self.support_initialization.store(2, Ordering::Release);
>>>>>>> 425daba7
        }
    }

    /// Force unlock the spinlock.
    ///
    /// This is *extremely* unsafe if the lock is not held by the current
    /// thread. However, this can be useful in some instances for exposing the
    /// lock to FFI that doesn't know how to deal with RAII.
    ///
    /// If the lock isn't held, this is a no-op.
    pub unsafe fn force_unlock(&self) {
        self.lock.store(false, Ordering::Release);
    }

    /// Tries to lock the mutex. If it is already locked, it will return None. Otherwise it returns
    /// a guard within Some.
    pub fn try_lock(&self) -> Option<MutexGuard<T, S>> {
        let support_guard = S::before_lock();
        if self.lock.compare_and_swap(false, true, Ordering::Acquire) == false {
            Some(MutexGuard {
                mutex: self,
                support_guard,
            })
        } else {
            None
        }
    }
}

impl<T: ?Sized + fmt::Debug, S: MutexSupport + fmt::Debug> fmt::Debug for Mutex<T, S> {
    fn fmt(&self, f: &mut fmt::Formatter) -> fmt::Result {
        match self.try_lock() {
            Some(guard) => write!(
                f,
                "Mutex {{ data: {:?}, support: {:?} }}",
                &*guard, self.support
            ),
            None => write!(f, "Mutex {{ <locked>, support: {:?} }}", self.support),
        }
    }
}

impl<T: ?Sized + Default, S: MutexSupport> Default for Mutex<T, S> {
    fn default() -> Mutex<T, S> {
        Mutex::new(Default::default())
    }
}

impl<'a, T: ?Sized, S: MutexSupport> Deref for MutexGuard<'a, T, S> {
    type Target = T;
    fn deref(&self) -> &T {
        unsafe { &*self.mutex.data.get() }
    }
}

impl<'a, T: ?Sized, S: MutexSupport> DerefMut for MutexGuard<'a, T, S> {
    fn deref_mut(&mut self) -> &mut T {
        unsafe { &mut *self.mutex.data.get() }
    }
}

impl<'a, T: ?Sized, S: MutexSupport> Drop for MutexGuard<'a, T, S> {
    /// The dropping of the MutexGuard will release the lock it was created from.
    fn drop(&mut self) {
        self.mutex.lock.store(false, Ordering::Release);
        unsafe { &*self.mutex.support.as_ptr() }.after_unlock();
    }
}

/// Low-level support for mutex
pub trait MutexSupport {
    type GuardData;
    fn new() -> Self;
    /// Called when failing to acquire the lock
    fn cpu_relax(&self);
    /// Called before lock() & try_lock()
    fn before_lock() -> Self::GuardData;
    /// Called when MutexGuard dropping
    fn after_unlock(&self);
}

/// Spin lock
#[derive(Debug)]
pub struct Spin;

impl MutexSupport for Spin {
    type GuardData = ();

    fn new() -> Self {
        Spin
    }
    fn cpu_relax(&self) {
        unsafe {
            #[cfg(target_arch = "x86_64")]
            asm!("pause" :::: "volatile");
            #[cfg(any(target_arch = "riscv32", target_arch = "riscv64", target_arch = "mips"))]
            asm!("nop" :::: "volatile");
            #[cfg(target_arch = "aarch64")]
            asm!("yield" :::: "volatile");
        }
    }
    fn before_lock() -> Self::GuardData {}
    fn after_unlock(&self) {}
}

/// Spin & no-interrupt lock
#[derive(Debug)]
pub struct SpinNoIrq;

/// Contains RFLAGS before disable interrupt, will auto restore it when dropping
pub struct FlagsGuard(usize);

impl Drop for FlagsGuard {
    fn drop(&mut self) {
        unsafe { interrupt::restore(self.0) };
    }
}

impl FlagsGuard {
    pub fn no_irq_region() -> Self {
        Self(unsafe { interrupt::disable_and_store() })
    }
}

impl MutexSupport for SpinNoIrq {
    type GuardData = FlagsGuard;
    fn new() -> Self {
        SpinNoIrq
    }
    fn cpu_relax(&self) {
        unsafe {
            #[cfg(target_arch = "x86_64")]
            asm!("pause" :::: "volatile");
            #[cfg(any(target_arch = "riscv32", target_arch = "riscv64", target_arch = "mips"))]
            asm!("nop" :::: "volatile");
            #[cfg(target_arch = "aarch64")]
            asm!("yield" :::: "volatile");
        }
    }
    fn before_lock() -> Self::GuardData {
        FlagsGuard(unsafe { interrupt::disable_and_store() })
    }
    fn after_unlock(&self) {}
}

impl MutexSupport for Condvar {
    type GuardData = ();
    fn new() -> Self {
        Condvar::new()
    }
    fn cpu_relax(&self) {
        self._wait();
    }
    fn before_lock() -> Self::GuardData {}
    fn after_unlock(&self) {
        self.notify_one();
    }
}<|MERGE_RESOLUTION|>--- conflicted
+++ resolved
@@ -33,12 +33,8 @@
 use core::fmt;
 use core::mem::MaybeUninit;
 use core::ops::{Deref, DerefMut};
-<<<<<<< HEAD
-use core::sync::atomic::{AtomicBool, Ordering};
+use core::sync::atomic::{AtomicBool, AtomicU8, Ordering};
 use rcore_thread::std_thread::yield_now;
-=======
-use core::sync::atomic::{AtomicBool, AtomicU8, Ordering};
->>>>>>> 425daba7
 
 pub type SpinLock<T> = Mutex<T, Spin>;
 pub type SpinNoIrqLock<T> = Mutex<T, SpinNoIrq>;
@@ -150,7 +146,6 @@
         }
     }
 
-<<<<<<< HEAD
     /// lock using busy waiting
     pub fn busy_lock(&self) -> MutexGuard<T, S> {
         loop {
@@ -158,7 +153,9 @@
                 break x;
             }
             yield_now();
-=======
+        }
+    } 
+
     pub fn ensure_support(&self) {
         let initialization = self.support_initialization.load(Ordering::Relaxed);
         if (initialization == 2) {
@@ -178,7 +175,6 @@
             // My turn to initialize
             (unsafe { core::ptr::write(self.support.as_ptr() as *mut _, S::new()) });
             self.support_initialization.store(2, Ordering::Release);
->>>>>>> 425daba7
         }
     }
 
