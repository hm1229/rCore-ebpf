//! Syscalls for process

use super::*;
use crate::fs::FileLike;
use crate::signal::{send_signal, Signal};
use crate::syscall::SysError::ESRCH;
use alloc::sync::Weak;

impl Syscall<'_> {
    /// Fork the current process. Return the child's PID.
    pub fn sys_fork(&mut self) -> SysResult {
        let new_thread = unsafe { current_thread() }.fork(self.tf);
        let pid = new_thread.proc.lock().pid.get();
        let tid = thread_manager().add(new_thread);
        thread_manager().detach(tid);
        info!("fork: {} -> {}", self.process().pid, pid);
        Ok(pid)
    }

    #[cfg(target_arch = "x86_64")]
    pub fn sys_vfork(&mut self) -> SysResult {
        self.sys_fork()
    }

    /// Create a new thread in the current process.
    /// The new thread's stack pointer will be set to `newsp`,
    /// and thread pointer will be set to `newtls`.
    /// The child tid will be stored at both `parent_tid` and `child_tid`.
    /// This is partially implemented for musl only.
    pub fn sys_clone(
        &mut self,
        flags: usize,
        newsp: usize,
        parent_tid: *mut u32,
        child_tid: *mut u32,
        newtls: usize,
    ) -> SysResult {
        let clone_flags = CloneFlags::from_bits_truncate(flags);
        info!(
            "clone: flags: {:?} == {:#x}, newsp: {:#x}, parent_tid: {:?}, child_tid: {:?}, newtls: {:#x}",
            clone_flags, flags, newsp, parent_tid, child_tid, newtls
        );
        if flags == 0x4111 || flags == 0x11 {
            warn!("sys_clone is calling sys_fork instead, ignoring other args");
            return self.sys_fork();
        }
        if (flags != 0x7d0f00) && (flags != 0x5d0f00) {
            //0x5d0f00 is the args from gcc of alpine linux
            //warn!("sys_clone only support musl pthread_create");
            panic!(
                "sys_clone only support sys_fork OR musl pthread_create without flags{:x}",
                flags
            );
            //return Err(SysError::ENOSYS);
        }
        let parent_tid_ref = unsafe { self.vm().check_write_ptr(parent_tid)? };
        // child_tid buffer should not be set because CLONE_CHILD_SETTID flag is not specified in the current implementation
        // let child_tid_ref = unsafe { self.vm().check_write_ptr(child_tid)? };
        let mut new_thread =
            unsafe { current_thread() }.clone(self.tf, newsp, newtls, child_tid as usize);
        if clone_flags.contains(CloneFlags::CHILD_CLEARTID) {
            new_thread.clear_child_tid = child_tid as usize;
        }
        let tid = thread_manager().add(new_thread);
        thread_manager().detach(tid);
        info!("clone: {} -> {}", thread::current().id(), tid);
        *parent_tid_ref = tid as u32;
        // *child_tid_ref = tid as u32;
        Ok(tid)
    }

    /// Wait for the process exit.
    /// Return the PID. Store exit code to `wstatus` if it's not null.
    pub fn sys_wait4(&mut self, pid: isize, wstatus: *mut i32) -> SysResult {
        info!("wait4: pid: {}, code: {:?}", pid, wstatus);
        let wstatus = if !wstatus.is_null() {
            Some(unsafe { self.vm().check_write_ptr(wstatus)? })
        } else {
            None
        };
        #[derive(Debug)]
        enum WaitFor {
            AnyChild,
            AnyChildInGroup,
            Pid(usize),
        }
        let target = match pid {
            -1 => WaitFor::AnyChild,
            0 => WaitFor::AnyChildInGroup,
            p if p > 0 => WaitFor::Pid(p as usize),
            _ => unimplemented!(),
        };
        loop {
            let mut proc = self.process();
            // check child_exit_code
            let find = match target {
                WaitFor::AnyChild | WaitFor::AnyChildInGroup => proc
                    .child_exit_code
                    .iter()
                    .next()
                    .map(|(&pid, &code)| (pid, code)),
                WaitFor::Pid(pid) => proc.child_exit_code.get(&pid).map(|&code| (pid, code)),
            };
            // if found, return
            if let Some((pid, exit_code)) = find {
                proc.child_exit_code.remove(&pid);
                {
                    let mut process_table = PROCESSES.write();
                    process_table.remove(&pid);
                }
                if let Some(wstatus) = wstatus {
                    *wstatus = exit_code as i32;
                }
                return Ok(pid);
            }
            // if not, check pid
            let invalid = {
                let children = proc
                    .children
                    .iter()
                    .filter_map(|(pid, weak)| {
                        if weak.upgrade().is_none() {
                            None
                        } else {
                            Some(pid)
                        }
                    })
                    .collect::<Vec<_>>();
                match target {
                    WaitFor::AnyChild | WaitFor::AnyChildInGroup => children.len() == 0,
                    WaitFor::Pid(pid) => children.iter().find(|p| p.get() == pid).is_none(),
                }
            };
            if invalid {
                return Err(SysError::ECHILD);
            }
            info!(
                "wait: thread {} -> {:?}, sleep",
                thread::current().id(),
                target
            );
            let condvar = proc.child_exit.clone();
            condvar.wait(proc);
        }
    }

    /// Replaces the current ** process ** with a new process image
    ///
    /// `argv` is an array of argument strings passed to the new program.
    /// `envp` is an array of strings, conventionally of the form `key=value`,
    /// which are passed as environment to the new program.
    ///
    /// NOTICE: `argv` & `envp` can not be NULL (different from Linux)
    ///
    /// NOTICE: for multi-thread programs
    /// A call to any exec function from a process with more than one thread
    /// shall result in all threads being terminated and the new executable image
    /// being loaded and executed.
    pub fn sys_exec(
        &mut self,
        path: *const u8,
        argv: *const *const u8,
        envp: *const *const u8,
    ) -> SysResult {
        info!(
            "exec:BEG: path: {:?}, argv: {:?}, envp: {:?}",
            path, argv, envp
        );
        let mut proc = self.process();
        let path = check_and_clone_cstr(path)?;
        let args = check_and_clone_cstr_array(argv)?;
        let envs = check_and_clone_cstr_array(envp)?;

        if args.is_empty() {
            error!("exec: args is null");
            return Err(SysError::EINVAL);
        }

        info!(
            "exec:STEP2: path: {:?}, args: {:?}, envs: {:?}",
            path, args, envs
        );

        // Kill other threads
        proc.threads.retain(|&tid| {
            if tid != thread::current().id() {
                thread_manager().exit(tid, 1);
            }
            tid == thread::current().id()
        });

        // Read program file
        let inode = proc.lookup_inode(&path)?;

        // Make new Thread
        let (mut vm, entry_addr, ustack_top) =
            Thread::new_user_vm(&inode, &path, args, envs).map_err(|_| SysError::EINVAL)?;

        // close file that FD_CLOEXEC is set
        let close_fds = proc
            .files
            .iter()
            .filter_map(|(fd, file_like)| {
                use crate::fs::FileLike::File;
                if let File(file) = file_like {
                    if file.fd_cloexec {
                        Some(*fd)
                    } else {
                        None
                    }
                } else {
                    None
                }
            })
            .collect::<Vec<_>>();
        for fd in close_fds {
            proc.files.remove(&fd);
        }

        // Activate new page table
        core::mem::swap(&mut *self.vm(), &mut vm);
        unsafe {
            self.vm().activate();
        }

        // Modify exec path
        proc.exec_path = path.clone();
        drop(proc);

        // Modify the TrapFrame
        *self.tf = TrapFrame::new_user_thread(entry_addr, ustack_top);

        info!("exec:END: path: {:?}", path);
        Ok(0)
    }

    pub fn sys_yield(&mut self) -> SysResult {
        thread::yield_now();
        Ok(0)
    }

    /// Get the current process id
    pub fn sys_getpid(&mut self) -> SysResult {
        info!("getpid");
        Ok(self.process().pid.get())
    }

    pub fn sys_getpgid(&self, mut pid: usize) -> SysResult {
        if pid == 0 {
            pid = self.process().pid.get();
        }
        info!("getpgid: get pgid of process {}", pid);
        let process_table = PROCESSES.read();
        // let process_table: BTreeMap<usize, Weak<Mutex<Process>>> = BTreeMap::new();
        let proc = process_table.get(&pid);
        if (proc.is_some()) {
            let lock = proc.unwrap().upgrade().unwrap();
            let proc = lock.lock();
            Ok(proc.pgid as usize)
        } else {
            Err(ESRCH)
        }
    }

    pub fn sys_setpgid(&self, mut pid: usize, pgid: usize) -> SysResult {
        if pid == 0 {
            pid = self.process().pid.get();
        }
        info!("setpgid: set pgid of process {} to {}", pid, pgid);
        let process_table = PROCESSES.read();
        let proc = process_table.get(&pid);
        if (proc.is_some()) {
            // TODO: check process pid is the child of calling process
<<<<<<< HEAD
            if let Some(lock) = proc.unwrap().upgrade() {
                let mut proc = lock.lock();
=======
            if let Some(proc) = proc.unwrap().upgrade() {
                let mut proc = proc.lock();
>>>>>>> 60100e1e
                proc.pgid = pgid as i32;
            }
            Ok(0)
        } else {
            Err(ESRCH)
        }
    }

    /// Get the current thread id
    pub fn sys_gettid(&mut self) -> SysResult {
        info!("gettid");
        // use pid as tid for now
        Ok(thread::current().id())
    }

    /// Get the parent process id
    pub fn sys_getppid(&mut self) -> SysResult {
        info!("getppid");
        let (pid, parent) = self.process().parent.clone();
        if parent.upgrade().is_some() {
            Ok(pid.get())
        } else {
            Ok(0)
        }
    }

    /// Exit the current thread
    pub fn sys_exit(&mut self, exit_code: usize) -> ! {
        let tid = thread::current().id();
        info!("exit: {}, code: {}", tid, exit_code);
        let mut proc = self.process();
        proc.threads.retain(|&id| id != tid);

        // for last thread, exit the process
        if proc.threads.len() == 0 {
            proc.exit(exit_code);
        }

        // perform futex wake 1
        // ref: http://man7.org/linux/man-pages/man2/set_tid_address.2.html
        // FIXME: do it in all possible ways a thread can exit
        //        it has memory access so we can't move it to Thread::drop?
        let thread = unsafe { current_thread() };
        let clear_child_tid = thread.clear_child_tid as *mut u32;
        if !clear_child_tid.is_null() {
            info!("exit: futex {:#?} wake 1", clear_child_tid);
            if let Ok(clear_child_tid_ref) = unsafe { self.vm().check_write_ptr(clear_child_tid) } {
                *clear_child_tid_ref = 0;
                let queue = proc.get_futex(clear_child_tid as usize);
                queue.notify_one();
            }
        }

        drop(proc);

        thread_manager().exit(tid, exit_code as usize);
        thread::yield_now();
        unreachable!();
    }

    /// Exit the current thread group (i.e. process)
    pub fn sys_exit_group(&mut self, exit_code: usize) -> ! {
        let mut proc = self.process();
        info!("exit_group: {}, code: {}", proc.pid, exit_code);

        proc.exit(exit_code);
        drop(proc);
        thread::yield_now();
        unreachable!();
    }

    pub fn sys_nanosleep(&mut self, req: *const TimeSpec) -> SysResult {
        let time = unsafe { *self.vm().check_read_ptr(req)? };
        info!("nanosleep: time: {:#?}", time);
        if !time.is_zero() {
            // TODO: handle spurious wakeup
            thread::sleep(time.to_duration());
        }
        Ok(0)
    }

    pub fn sys_set_priority(&mut self, priority: usize) -> SysResult {
        let pid = thread::current().id();
        thread_manager().set_priority(pid, priority as u8);
        Ok(0)
    }

    pub fn sys_set_tid_address(&mut self, tidptr: *mut u32) -> SysResult {
        info!("set_tid_address: {:?}", tidptr);
        unsafe { current_thread() }.clear_child_tid = tidptr as usize;
        Ok(thread::current().id())
    }
}

bitflags! {
    pub struct CloneFlags: usize {
        const CSIGNAL =         0x000000ff;
        const VM =              0x00000100;
        const FS =              0x00000200;
        const FILES =           0x00000400;
        const SIGHAND =         0x00000800;
        const PTRACE =          0x00002000;
        const VFORK =           0x00004000;
        const PARENT =          0x00008000;
        const THREAD =          0x00010000;
        const NEWNS	 =          0x00020000;
        const SYSVSEM =         0x00040000;
        const SETTLS =          0x00080000;
        const PARENT_SETTID =   0x00100000;
        const CHILD_CLEARTID =  0x00200000;
        const DETACHED =        0x00400000;
        const UNTRACED =        0x00800000;
        const CHILD_SETTID =    0x01000000;
        const NEWCGROUP =       0x02000000;
        const NEWUTS =          0x04000000;
        const NEWIPC =          0x08000000;
        const NEWUSER =         0x10000000;
        const NEWPID =          0x20000000;
        const NEWNET =          0x40000000;
        const IO =              0x80000000;
    }
}<|MERGE_RESOLUTION|>--- conflicted
+++ resolved
@@ -271,13 +271,8 @@
         let proc = process_table.get(&pid);
         if (proc.is_some()) {
             // TODO: check process pid is the child of calling process
-<<<<<<< HEAD
-            if let Some(lock) = proc.unwrap().upgrade() {
-                let mut proc = lock.lock();
-=======
             if let Some(proc) = proc.unwrap().upgrade() {
                 let mut proc = proc.lock();
->>>>>>> 60100e1e
                 proc.pgid = pgid as i32;
             }
             Ok(0)
