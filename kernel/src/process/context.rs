--- conflicted
+++ resolved
@@ -1,26 +1,15 @@
 use arch::interrupt::{TrapFrame, Context as ArchContext};
-<<<<<<< HEAD
 use memory::{MemoryArea, MemoryAttr, MemorySet, KernelStack, active_table_swap, alloc_frame};
 use xmas_elf::{ElfFile, header, program::{Flags, ProgramHeader, Type}};
 use core::fmt::{Debug, Error, Formatter};
 use ucore_process::Context;
-use alloc::boxed::Box;
+use alloc::{boxed::Box, collections::BTreeMap, vec::Vec, sync::Arc, string::String};
 use ucore_memory::{Page};
 use ::memory::{InactivePageTable0, memory_set_record};
 use ucore_memory::memory_set::*;
-
-pub struct ContextImpl {
-    arch: ArchContext,
-    memory_set: MemorySet,
-    kstack: KernelStack,
-=======
-use memory::{MemoryArea, MemoryAttr, MemorySet, KernelStack};
-use xmas_elf::{ElfFile, header, program::{Flags, ProgramHeader, Type}};
-use core::fmt::{Debug, Error, Formatter};
-use ucore_process::Context;
 use simple_filesystem::file::File;
-use alloc::{boxed::Box, collections::BTreeMap, vec::Vec, sync::Arc, string::String};
 use spin::Mutex;
+
 
 // TODO: avoid pub
 pub struct ContextImpl {
@@ -29,7 +18,6 @@
     pub kstack: KernelStack,
     pub files: BTreeMap<usize, Arc<Mutex<File>>>,
     pub cwd: String,
->>>>>>> e06f6b8b
 }
 
 impl Context for ContextImpl {
@@ -46,11 +34,8 @@
             arch: ArchContext::null(),
             memory_set: MemorySet::new(),
             kstack: KernelStack::new(),
-<<<<<<< HEAD
-=======
             files: BTreeMap::default(),
             cwd: String::new(),
->>>>>>> e06f6b8b
         })
     }
 
@@ -61,30 +46,23 @@
             arch: unsafe { ArchContext::new_kernel_thread(entry, arg, kstack.top(), memory_set.token()) },
             memory_set,
             kstack,
-<<<<<<< HEAD
-=======
             files: BTreeMap::default(),
             cwd: String::new(),
->>>>>>> e06f6b8b
         })
     }
 
     /// Make a new user thread from ELF data
-<<<<<<< HEAD
     /*
-    * @param: 
-    *   data: the ELF data stream 
-    * @brief: 
+    * @param:
+    *   data: the ELF data stream
+    * @brief:
     *   make a new thread from ELF data
-    * @retval: 
+    * @retval:
     *   the new user thread Context
     */
-    pub fn new_user(data: &[u8]) -> Box<Context> {
-=======
     pub fn new_user<'a, Iter>(data: &[u8], args: Iter) -> Box<ContextImpl>
         where Iter: Iterator<Item=&'a str>
     {
->>>>>>> e06f6b8b
         // Parse elf
         let elf = ElfFile::new(data).expect("failed to read elf");
         let is32 = match elf.header.pt2 {
@@ -102,7 +80,6 @@
 
         // Make page table
         let mut memory_set = memory_set_from(&elf);
-<<<<<<< HEAD
 
         // add the new memory set to the recorder
         let mmset_ptr = ((&mut memory_set) as * mut MemorySet) as usize;
@@ -110,10 +87,7 @@
         //let id = memory_set_record().iter()
         //    .position(|x| unsafe { info!("current memory set record include {:x?}, {:x?}", x, (*(x.clone() as *mut MemorySet)).get_page_table_mut().token()); false });
 
-        memory_set.push(MemoryArea::new(user_stack_buttom, user_stack_top, MemoryAttr::default().user(), "user_stack"));
-=======
         memory_set.push(MemoryArea::new(ustack_buttom, ustack_top, MemoryAttr::default().user(), "user_stack"));
->>>>>>> e06f6b8b
         trace!("{:#x?}", memory_set);
 
         let entry_addr = elf.header.pt2.entry_point() as usize;
@@ -139,24 +113,11 @@
 
         let kstack = KernelStack::new();
 
-<<<<<<< HEAD
         let id = memory_set_record().iter()
             .position(|x| x.clone() == mmset_ptr).unwrap();
         memory_set_record().remove(id);
 
         let mut ret = Box::new(ContextImpl {
-            arch: unsafe {
-                ArchContext::new_user_thread(
-                    entry_addr, user_stack_top - 8, kstack.top(), is32, memory_set.token())
-            },
-            memory_set,
-            kstack,
-        });
-        //set the user Memory pages in the memory set swappable
-        memory_set_map_swappable(ret.get_memory_set_mut());
-        ret
-=======
-        Box::new(ContextImpl {
             arch: unsafe {
                 ArchContext::new_user_thread(
                     entry_addr, ustack_top, kstack.top(), is32, memory_set.token())
@@ -165,16 +126,15 @@
             kstack,
             files: BTreeMap::default(),
             cwd: String::new(),
-        })
->>>>>>> e06f6b8b
+        });
+        //set the user Memory pages in the memory set swappable
+        memory_set_map_swappable(ret.get_memory_set_mut());
+        ret
     }
 
     /// Fork
     pub fn fork(&self, tf: &TrapFrame) -> Box<Context> {
-<<<<<<< HEAD
         info!("COME into fork!");
-=======
->>>>>>> e06f6b8b
         // Clone memory set, make a new page table
         let mut memory_set = self.memory_set.clone();
         info!("finish mmset clone in fork!");
@@ -182,7 +142,7 @@
         info!("fork! new page table token: {:x?}", memory_set.token());
         let mmset_ptr = ((&mut memory_set) as * mut MemorySet) as usize;
         memory_set_record().push_back(mmset_ptr);
-        
+
         info!("before copy data to temp space");
         // Copy data to temp space
         use alloc::vec::Vec;
@@ -201,19 +161,20 @@
             });
         }
 
-<<<<<<< HEAD
         info!("temporary copy data!");
         let kstack = KernelStack::new();
 
-        // remove the raw pointer for the memory set since it will 
+        // remove the raw pointer for the memory set since it will
         let id = memory_set_record().iter()
             .position(|x| x.clone() == mmset_ptr).unwrap();
         memory_set_record().remove(id);
-        
+
         let mut ret = Box::new(ContextImpl {
             arch: unsafe { ArchContext::new_fork(tf, kstack.top(), memory_set.token()) },
             memory_set,
             kstack,
+            files: BTreeMap::default(),
+            cwd: String::new(),
         });
 
         memory_set_map_swappable(ret.get_memory_set_mut());
@@ -241,7 +202,7 @@
         */
 
         //set the user Memory pages in the memory set unswappable
-        let Self {ref mut arch, ref mut memory_set, ref mut kstack} = self;
+        let Self {ref mut arch, ref mut memory_set, ref mut kstack, ..} = self;
         let pt = {
             memory_set.get_page_table_mut() as *mut InactivePageTable0
         };
@@ -254,17 +215,6 @@
             }
         }
         debug!("Finishing setting pages unswappable");
-=======
-        let kstack = KernelStack::new();
-
-        Box::new(ContextImpl {
-            arch: unsafe { ArchContext::new_fork(tf, kstack.top(), memory_set.token()) },
-            memory_set,
-            kstack,
-            files: BTreeMap::default(),
-            cwd: String::new(),
-        })
->>>>>>> e06f6b8b
     }
 }
 
@@ -274,16 +224,6 @@
     }
 }
 
-<<<<<<< HEAD
-/*
-* @param: 
-*   elf: the source ELF file
-* @brief: 
-*   generate a memory set according to the elf file
-* @retval: 
-*   the new memory set
-*/
-=======
 /// Push a slice at the stack. Return the new sp.
 unsafe fn push_slice<T: Copy>(mut sp: usize, vs: &[T]) -> usize {
     use core::{mem::{size_of, align_of}, slice};
@@ -310,7 +250,15 @@
     sp
 }
 
->>>>>>> e06f6b8b
+
+/*
+* @param:
+*   elf: the source ELF file
+* @brief:
+*   generate a memory set according to the elf file
+* @retval:
+*   the new memory set
+*/
 fn memory_set_from<'a>(elf: &'a ElfFile<'a>) -> MemorySet {
     debug!("come in to memory_set_from");
     let mut set = MemorySet::new();
@@ -336,7 +284,7 @@
 }
 
 /*
-* @param: 
+* @param:
 *   memory_set: the target MemorySet to set swappable
 * @brief:
 *   map the memory area in the memory_set swappalbe, specially for the user process
