//! System call

use simple_filesystem::{INode, file::File, FileInfo, FileType, FsError};
use core::{slice, str};
use alloc::{sync::Arc, vec::Vec, string::String};
use spin::{Mutex, MutexGuard};
use log::*;
use bitflags::bitflags;
use crate::arch::interrupt::TrapFrame;
use crate::process::*;
use crate::thread;
use crate::util;

/// System call dispatcher
pub fn syscall(id: usize, args: [usize; 6], tf: &mut TrapFrame) -> isize {
    let ret = match id {
        // file
        000 => sys_read(args[0], args[1] as *mut u8, args[2]),
        001 => sys_write(args[0], args[1] as *const u8, args[2]),
        002 => sys_open(args[0] as *const u8, args[1]),
        003 => sys_close(args[0]),
//        004 => sys_stat(),
        005 => sys_fstat(args[0], args[1] as *mut Stat),
//        007 => sys_poll(),
//        008 => sys_lseek(),
//        009 => sys_mmap(),
//        011 => sys_munmap(),
//        013 => sys_sigaction(),
//        019 => sys_readv(),
//        020 => sys_writev(),
//        021 => sys_access(),
        024 => sys_yield(),
        033 => sys_dup2(args[0], args[1]),
//        034 => sys_pause(),
        035 => sys_sleep(args[0]), // TODO: nanosleep
        039 => sys_getpid(),
//        040 => sys_getppid(),
//        041 => sys_socket(),
//        042 => sys_connect(),
//        043 => sys_accept(),
//        044 => sys_sendto(),
//        045 => sys_recvfrom(),
//        046 => sys_sendmsg(),
//        047 => sys_recvmsg(),
//        048 => sys_shutdown(),
//        049 => sys_bind(),
//        050 => sys_listen(),
//        054 => sys_setsockopt(),
//        055 => sys_getsockopt(),
//        056 => sys_clone(),
        057 => sys_fork(tf),
        059 => sys_exec(args[0] as *const u8, args[1] as usize, args[2] as *const *const u8, tf),
        060 => sys_exit(args[0] as isize),
        061 => sys_wait(args[0], args[1] as *mut i32), // TODO: wait4
        062 => sys_kill(args[0]),
//        072 => sys_fcntl(),
//        074 => sys_fsync(),
//        076 => sys_trunc(),
//        077 => sys_ftrunc(),
        078 => sys_getdirentry(args[0], args[1] as *mut DirEntry),
//        079 => sys_getcwd(),
//        080 => sys_chdir(),
//        082 => sys_rename(),
//        083 => sys_mkdir(),
//        086 => sys_link(),
//        087 => sys_unlink(),
        096 => sys_get_time(), // TODO: sys_gettimeofday
//        097 => sys_getrlimit(),
//        098 => sys_getrusage(),
//        133 => sys_mknod(),
        141 => sys_set_priority(args[0]),
//        160 => sys_setrlimit(),
//        162 => sys_sync(),
//        169 => sys_reboot(),
//        293 => sys_pipe(),

        // for musl: empty impl
        158 => {
            warn!("sys_arch_prctl is unimplemented");
            Ok(0)
        }
        218 => {
            warn!("sys_set_tid_address is unimplemented");
            Ok(0)
        }
        _ => {
            error!("unknown syscall id: {:#x?}, args: {:x?}", id, args);
            crate::trap::error(tf);
        }
    };
    match ret {
        Ok(code) => code,
        Err(err) => -(err as isize),
    }
}

fn sys_read(fd: usize, base: *mut u8, len: usize) -> SysResult {
    // TODO: check ptr
    info!("read: fd: {}, base: {:?}, len: {:#x}", fd, base, len);
    let slice = unsafe { slice::from_raw_parts_mut(base, len) };
    let proc = process();
    let len = get_file(&proc, fd)?.lock().read(slice)?;
    Ok(len as isize)
}

fn sys_write(fd: usize, base: *const u8, len: usize) -> SysResult {
    // TODO: check ptr
    info!("write: fd: {}, base: {:?}, len: {:#x}", fd, base, len);
    let slice = unsafe { slice::from_raw_parts(base, len) };
    let proc = process();
    let len = get_file(&proc, fd)?.lock().write(slice)?;
    Ok(len as isize)
}

fn sys_open(path: *const u8, flags: usize) -> SysResult {
    // TODO: check ptr
    let path = unsafe { util::from_cstr(path) };
    let flags = VfsFlags::from_ucore_flags(flags);
    info!("open: path: {:?}, flags: {:?}", path, flags);
    let (fd, inode) = match path {
        "stdin:" => (0, crate::fs::STDIN.clone() as Arc<INode>),
        "stdout:" => (1, crate::fs::STDOUT.clone() as Arc<INode>),
        _ => {
            let fd = (3..).find(|i| !process().files.contains_key(i)).unwrap();
            let inode = crate::fs::ROOT_INODE.lookup(path)?;
            (fd, inode)
        }
    };
    let file = File::new(inode, flags.contains(VfsFlags::READABLE), flags.contains(VfsFlags::WRITABLE));
    process().files.insert(fd, Arc::new(Mutex::new(file)));
    Ok(fd as isize)
}

fn sys_close(fd: usize) -> SysResult {
    info!("close: fd: {:?}", fd);
    match process().files.remove(&fd) {
        Some(_) => Ok(0),
        None => Err(SysError::Inval),
    }
}

fn sys_fstat(fd: usize, stat_ptr: *mut Stat) -> SysResult {
    // TODO: check ptr
    info!("fstat: {}", fd);
    let proc = process();
    let file = get_file(&proc, fd)?;
    let stat = Stat::from(file.lock().info()?);
    unsafe { stat_ptr.write(stat); }
    Ok(0)
}

/// entry_id = dentry.offset / 256
/// dentry.name = entry_name
/// dentry.offset += 256
fn sys_getdirentry(fd: usize, dentry_ptr: *mut DirEntry) -> SysResult {
    // TODO: check ptr
    info!("getdirentry: {}", fd);
    let proc = process();
    let file = get_file(&proc, fd)?;
    let dentry = unsafe { &mut *dentry_ptr };
    if !dentry.check() {
        return Err(SysError::Inval);
    }
    let info = file.lock().info()?;
    if info.type_ != FileType::Dir || info.size <= dentry.entry_id() {
        return Err(SysError::Inval);
    }
    let name = file.lock().get_entry(dentry.entry_id())?;
    dentry.set_name(name.as_str());
    Ok(0)
}

<<<<<<< HEAD
fn sys_dup2(fd1: usize, fd2: usize) -> SysResult {
    info!("dup2: {} {}", fd1, fd2);
    let file = get_file(fd1)?;
=======
fn sys_dup(fd1: usize, fd2: usize) -> SysResult {
    info!("dup: {} {}", fd1, fd2);
    let proc = process();
    let file = get_file(&proc, fd1)?;
>>>>>>> 086fcd40
    if process().files.contains_key(&fd2) {
        return Err(SysError::Inval);
    }
    process().files.insert(fd2, file.clone());
    Ok(0)
}

/// Fork the current process. Return the child's PID.
fn sys_fork(tf: &TrapFrame) -> SysResult {
    let context = current_thread().fork(tf);
    let pid = processor().manager().add(context, thread::current().id());
    info!("fork: {} -> {}", thread::current().id(), pid);
    Ok(pid as isize)
}

/// Wait the process exit.
/// Return the PID. Store exit code to `code` if it's not null.
fn sys_wait(pid: usize, code: *mut i32) -> SysResult {
    // TODO: check ptr
    loop {
        use alloc::vec;
        let wait_procs = match pid {
            0 => processor().manager().get_children(thread::current().id()),
            _ => vec![pid],
        };
        if wait_procs.is_empty() {
            return Ok(-1);
        }
        for pid in wait_procs {
            match processor().manager().get_status(pid) {
                Some(Status::Exited(exit_code)) => {
                    if !code.is_null() {
                        unsafe { code.write(exit_code as i32); }
                    }
                    processor().manager().remove(pid);
                    info!("wait: {} -> {}", thread::current().id(), pid);
                    return Ok(0);
                }
                None => return Ok(-1),
                _ => {}
            }
        }
        info!("wait: {} -> {}, sleep", thread::current().id(), pid);
        if pid == 0 {
            processor().manager().wait_child(thread::current().id());
            processor().yield_now();
        } else {
            processor().manager().wait(thread::current().id(), pid);
            processor().yield_now();
        }
    }
}

fn sys_exec(name: *const u8, argc: usize, argv: *const *const u8, tf: &mut TrapFrame) -> SysResult {
    // TODO: check ptr
    let name = if name.is_null() { "" } else { unsafe { util::from_cstr(name) } };
    info!("exec: {:?}, argc: {}, argv: {:?}", name, argc, argv);
    // Copy args to kernel
    let args: Vec<String> = unsafe {
        slice::from_raw_parts(argv, argc).iter()
            .map(|&arg| String::from(util::from_cstr(arg)))
            .collect()
    };

    if args.len() <= 0 {
        return Err(SysError::Inval);
    }
    // Read program file
    let path = args[0].as_str();
    let inode = crate::fs::ROOT_INODE.lookup(path)?;
    let size = inode.info()?.size;
    let mut buf = Vec::with_capacity(size);
    unsafe { buf.set_len(size); }
    inode.read_at(0, buf.as_mut_slice())?;

    // Make new Thread
    let iter = args.iter().map(|s| s.as_str());
    let mut thread = Thread::new_user(buf.as_slice(), iter);

    // Activate new page table
    unsafe { thread.proc.lock().memory_set.activate(); }

    // Modify the TrapFrame
    *tf = unsafe { thread.context.get_init_tf() };

    // Swap Context but keep KStack
    ::core::mem::swap(&mut current_thread().kstack, &mut thread.kstack);
    ::core::mem::swap(current_thread(), &mut *thread);

    Ok(0)
}

fn sys_yield() -> SysResult {
    thread::yield_now();
    Ok(0)
}

/// Kill the process
fn sys_kill(pid: usize) -> SysResult {
    info!("{} killed: {}", thread::current().id(), pid);
    processor().manager().exit(pid, 0x100);
    if pid == thread::current().id() {
        processor().yield_now();
    }
    Ok(0)
}

/// Get the current process id
fn sys_getpid() -> SysResult {
    Ok(thread::current().id() as isize)
}

/// Exit the current process
fn sys_exit(exit_code: isize) -> SysResult {
    let pid = thread::current().id();
    info!("exit: {}, code: {}", pid, exit_code);
    processor().manager().exit(pid, exit_code as usize);
    processor().yield_now();
    unreachable!();
}

fn sys_sleep(time: usize) -> SysResult {
    if time >= 1 << 31 {
        thread::park();
    } else {
        use core::time::Duration;
        thread::sleep(Duration::from_millis(time as u64 * 10));
    }
    Ok(0)
}

fn sys_get_time() -> SysResult {
    unsafe { Ok(crate::trap::TICK as isize) }
}

fn sys_set_priority(priority: usize) -> SysResult {
    let pid = thread::current().id();
    processor().manager().set_priority(pid, priority as u8);
    Ok(0)
}

fn sys_putc(c: char) -> SysResult {
    print!("{}", c);
    Ok(0)
}

fn get_file<'a>(proc: &'a MutexGuard<'static, Process>, fd: usize) -> Result<&'a Arc<Mutex<File>>, SysError> {
    proc.files.get(&fd).ok_or(SysError::Inval)
}

pub type SysResult = Result<isize, SysError>;

#[repr(isize)]
#[derive(Debug)]
pub enum SysError {
    // ucore compatible error code
    // note that ucore_plus use another error code table, which is a modified version of the ones used in linux
    // name conversion E_XXXXX -> SysError::Xxxxx
    // see https://github.com/oscourse-tsinghua/ucore_os_lab/blob/master/labcodes/lab8/libs/error.h
    // we only add current used errors here
    Inval = 3,// Invalid argument, also Invaild fd number.
    Nomem = 4,// Out of memory, also used as no device space in ucore
    Noent = 16,// No such file or directory
    Isdir = 17,// Fd is a directory
    Notdir = 18,// Fd is not a directory
    Xdev = 19,// Cross-device link
    Unimp = 20,// Not implemented
    Exists = 23,// File exists
    Notempty = 24,// Directory is not empty

    #[allow(dead_code)]
    Unspcified = 1,// A really really unknown error.
}

impl From<FsError> for SysError {
    fn from(error: FsError) -> Self {
        match error {
            FsError::NotSupported => SysError::Unimp,
            FsError::NotFile => SysError::Isdir,
            FsError::IsDir => SysError::Isdir,
            FsError::NotDir => SysError::Notdir,
            FsError::EntryNotFound => SysError::Noent,
            FsError::EntryExist => SysError::Exists,
            FsError::NotSameFs => SysError::Xdev,
            FsError::InvalidParam => SysError::Inval,
            FsError::NoDeviceSpace => SysError::Nomem,
            FsError::DirRemoved => SysError::Noent,
            FsError::DirNotEmpty => SysError::Notempty,
            FsError::WrongFs => SysError::Inval,
        }
    }
}

bitflags! {
    struct VfsFlags: usize {
        // WARNING: different from origin uCore
        const READABLE = 1 << 0;
        const WRITABLE = 1 << 1;
        /// create file if it does not exist
        const CREATE = 1 << 2;
        /// error if O_CREAT and the file exists
        const EXCLUSIVE = 1 << 3;
        /// truncate file upon open
        const TRUNCATE = 1 << 4;
        /// append on each write
        const APPEND = 1 << 5;
    }
}

impl VfsFlags {
    fn from_ucore_flags(f: usize) -> Self {
        assert_ne!(f & 0b11, 0b11);
        Self::from_bits_truncate(f + 1)
    }
}

#[repr(C)]
struct DirEntry {
    offset: u32,
    name: [u8; 256],
}

impl DirEntry {
    fn check(&self) -> bool {
        self.offset % 256 == 0
    }
    fn entry_id(&self) -> usize {
        (self.offset / 256) as usize
    }
    fn set_name(&mut self, name: &str) {
        self.name[..name.len()].copy_from_slice(name.as_bytes());
        self.name[name.len()] = 0;
        self.offset += 256;
    }
}

#[repr(C)]
struct Stat {
    /// protection mode and file type
    mode: StatMode,
    /// number of hard links
    nlinks: u32,
    /// number of blocks file is using
    blocks: u32,
    /// file size (bytes)
    size: u32,
}

bitflags! {
    struct StatMode: u32 {
        const NULL  = 0;
        /// ordinary regular file
        const FILE  = 0o10000;
        /// directory
        const DIR   = 0o20000;
        /// symbolic link
        const LINK  = 0o30000;
        /// character device
        const CHAR  = 0o40000;
        /// block device
        const BLOCK = 0o50000;
    }
}

impl From<FileInfo> for Stat {
    fn from(info: FileInfo) -> Self {
        Stat {
            mode: match info.type_ {
                FileType::File => StatMode::FILE,
                FileType::Dir => StatMode::DIR,
                // _ => StatMode::NULL,
                //Note: we should mark FileType as #[non_exhaustive]
                //      but it is currently not implemented for enum
                //      see rust-lang/rust#44109
            },
            nlinks: info.nlinks as u32,
            blocks: info.blocks as u32,
            size: info.size as u32,
        }
    }
}<|MERGE_RESOLUTION|>--- conflicted
+++ resolved
@@ -170,16 +170,10 @@
     Ok(0)
 }
 
-<<<<<<< HEAD
 fn sys_dup2(fd1: usize, fd2: usize) -> SysResult {
     info!("dup2: {} {}", fd1, fd2);
-    let file = get_file(fd1)?;
-=======
-fn sys_dup(fd1: usize, fd2: usize) -> SysResult {
-    info!("dup: {} {}", fd1, fd2);
     let proc = process();
     let file = get_file(&proc, fd1)?;
->>>>>>> 086fcd40
     if process().files.contains_key(&fd2) {
         return Err(SysError::Inval);
     }
