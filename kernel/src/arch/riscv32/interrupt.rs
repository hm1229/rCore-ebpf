use super::riscv::register::*;
pub use self::context::*;
use ::memory::{InactivePageTable0, memory_set_record};
use memory::MemorySet;

#[path = "context.rs"]
mod context;

/*
* @brief: 
*   initialize the interrupt status
*/
pub fn init() {
    extern {
        fn __alltraps();
    }
    unsafe {
        // Set sscratch register to 0, indicating to exception vector that we are
        // presently executing in the kernel
        sscratch::write(0);
        // Set the exception vector address
        stvec::write(__alltraps as usize, stvec::TrapMode::Direct);
        // Enable IPI
        sie::set_ssoft();
        // Enable serial interrupt
        sie::set_sext();
    }
    info!("interrupt: init end");
}

/*
* @brief: 
*   enable interrupt
*/
#[inline(always)]
pub unsafe fn enable() {
    sstatus::set_sie();
}

/*
* @brief: 
*   store and disable interrupt
* @retbal:
*   a usize value store the origin sie
*/
#[inline(always)]
pub unsafe fn disable_and_store() -> usize {
    let e = sstatus::read().sie() as usize;
    sstatus::clear_sie();
    e
}

/*
* @param:
*   flags: input flag
* @brief: 
*   enable interrupt if flags != 0
*/
#[inline(always)]
pub unsafe fn restore(flags: usize) {
    if flags != 0 {
        sstatus::set_sie();
    }
}

/*
* @param:
*   TrapFrame: the trapFrame of the Interrupt/Exception/Trap to be processed
* @brief: 
*   process the Interrupt/Exception/Trap
*/
#[no_mangle]
pub extern fn rust_trap(tf: &mut TrapFrame) {
    use super::riscv::register::scause::{Trap, Interrupt as I, Exception as E};
    trace!("Interrupt @ CPU{}: {:?} ", super::cpu::id(), tf.scause.cause());
    match tf.scause.cause() {
        Trap::Interrupt(I::SupervisorExternal) => serial(),
<<<<<<< HEAD
=======
        Trap::Interrupt(I::SupervisorSoft) => ipi(),
>>>>>>> e06f6b8b
        Trap::Interrupt(I::SupervisorTimer) => timer(),
        Trap::Exception(E::IllegalInstruction) => illegal_inst(tf),
        Trap::Exception(E::UserEnvCall) => syscall(tf),
        Trap::Exception(E::LoadPageFault) => page_fault(tf),
        Trap::Exception(E::StorePageFault) => page_fault(tf),
        Trap::Exception(E::InstructionPageFault) => page_fault(tf),
        _ => ::trap::error(tf),
    }
    trace!("Interrupt end");
}

fn serial() {
    ::trap::serial(super::io::getchar());
}

fn ipi() {
    debug!("IPI");
    super::bbl::sbi::clear_ipi();
}
<<<<<<< HEAD
/*
* @brief: 
*   process timer interrupt
*/
=======

>>>>>>> e06f6b8b
fn timer() {
    ::trap::timer();
    super::timer::set_next();
}

/*
* @param:
*   TrapFrame: the Trapframe for the syscall
* @brief: 
*   process syscall
*/
fn syscall(tf: &mut TrapFrame) {
    tf.sepc += 4;   // Must before syscall, because of fork.
    let ret = ::syscall::syscall(tf.x[10], [tf.x[11], tf.x[12], tf.x[13], tf.x[14], tf.x[15], tf.x[16]], tf);
    tf.x[10] = ret as usize;
}

/*
* @param:
*   TrapFrame: the Trapframe for the illegal inst exception
* @brief: 
*   process IllegalInstruction exception
*/
fn illegal_inst(tf: &mut TrapFrame) {
    if !emulate_mul_div(tf) {
        ::trap::error(tf);
    }
}

/*
* @param: 
*   TrapFrame: the Trapframe for the page fault exception
* @brief: 
*   process page fault exception
*/
fn page_fault(tf: &mut TrapFrame) {
    let addr: usize;
    // move stval(i.e. sbadaddr) to addr
    addr = stval::read();
    error!("\nEXCEPTION: Page Fault @ {:#x}", addr);

    use memory::page_fault_handler;
    if !page_fault_handler(addr) {
        ::trap::error(tf);
    }
}

/// Migrate from riscv-pk
/*
* @param:
*   TrapFrame: the Trapframe for the illegal inst exception
* @brief: 
*   emulate the multiply and divide operation (if not this kind of operation return false)
* @retval: 
*   a bool indicates whether emulate the multiply and divide operation successfully
*/
fn emulate_mul_div(tf: &mut TrapFrame) -> bool {
    let insn = unsafe { *(tf.sepc as *const usize) };
    let rs1 = tf.x[get_reg(insn, RS1)];
    let rs2 = tf.x[get_reg(insn, RS2)];

    let rd = if (insn & MASK_MUL) == MATCH_MUL {
        rs1 * rs2
    } else if (insn & MASK_DIV) == MATCH_DIV {
        ((rs1 as i32) / (rs2 as i32)) as usize
    } else if (insn & MASK_DIVU) == MATCH_DIVU {
        rs1 / rs2
    } else if (insn & MASK_REM) == MATCH_REM {
        ((rs1 as i32) % (rs2 as i32)) as usize
    } else if (insn & MASK_REMU) == MATCH_REMU {
        rs1 % rs2
    } else if (insn & MASK_MULH) == MATCH_MULH {
        (((rs1 as i32 as i64) * (rs2 as i32 as i64)) >> 32) as usize
    } else if (insn & MASK_MULHU) == MATCH_MULHU {
        (((rs1 as i64) * (rs2 as i64)) >> 32) as usize
    } else if (insn & MASK_MULHSU) == MATCH_MULHSU {
        (((rs1 as i32 as i64) * (rs2 as i64)) >> 32) as usize
    } else {
        return false;
    };
    tf.x[get_reg(insn, RD)] = rd;
    tf.sepc += 4; // jump to next instruction
    return true;

    fn get_reg(inst: usize, offset: usize) -> usize {
        (inst >> offset) & 0x1f
    }

    const RS1: usize = 15;
    const RS2: usize = 20;
    const RD: usize = 7;

    const MATCH_MUL: usize = 0x2000033;
    const MASK_MUL: usize = 0xfe00707f;
    const MATCH_MULH: usize = 0x2001033;
    const MASK_MULH: usize = 0xfe00707f;
    const MATCH_MULHSU: usize = 0x2002033;
    const MASK_MULHSU: usize = 0xfe00707f;
    const MATCH_MULHU: usize = 0x2003033;
    const MASK_MULHU: usize = 0xfe00707f;
    const MATCH_DIV: usize = 0x2004033;
    const MASK_DIV: usize = 0xfe00707f;
    const MATCH_DIVU: usize = 0x2005033;
    const MASK_DIVU: usize = 0xfe00707f;
    const MATCH_REM: usize = 0x2006033;
    const MASK_REM: usize = 0xfe00707f;
    const MATCH_REMU: usize = 0x2007033;
    const MASK_REMU: usize = 0xfe00707f;
}<|MERGE_RESOLUTION|>--- conflicted
+++ resolved
@@ -7,7 +7,7 @@
 mod context;
 
 /*
-* @brief: 
+* @brief:
 *   initialize the interrupt status
 */
 pub fn init() {
@@ -29,7 +29,7 @@
 }
 
 /*
-* @brief: 
+* @brief:
 *   enable interrupt
 */
 #[inline(always)]
@@ -38,7 +38,7 @@
 }
 
 /*
-* @brief: 
+* @brief:
 *   store and disable interrupt
 * @retbal:
 *   a usize value store the origin sie
@@ -53,7 +53,7 @@
 /*
 * @param:
 *   flags: input flag
-* @brief: 
+* @brief:
 *   enable interrupt if flags != 0
 */
 #[inline(always)]
@@ -66,7 +66,7 @@
 /*
 * @param:
 *   TrapFrame: the trapFrame of the Interrupt/Exception/Trap to be processed
-* @brief: 
+* @brief:
 *   process the Interrupt/Exception/Trap
 */
 #[no_mangle]
@@ -75,10 +75,7 @@
     trace!("Interrupt @ CPU{}: {:?} ", super::cpu::id(), tf.scause.cause());
     match tf.scause.cause() {
         Trap::Interrupt(I::SupervisorExternal) => serial(),
-<<<<<<< HEAD
-=======
         Trap::Interrupt(I::SupervisorSoft) => ipi(),
->>>>>>> e06f6b8b
         Trap::Interrupt(I::SupervisorTimer) => timer(),
         Trap::Exception(E::IllegalInstruction) => illegal_inst(tf),
         Trap::Exception(E::UserEnvCall) => syscall(tf),
@@ -98,14 +95,11 @@
     debug!("IPI");
     super::bbl::sbi::clear_ipi();
 }
-<<<<<<< HEAD
-/*
-* @brief: 
+
+/*
+* @brief:
 *   process timer interrupt
 */
-=======
-
->>>>>>> e06f6b8b
 fn timer() {
     ::trap::timer();
     super::timer::set_next();
@@ -114,7 +108,7 @@
 /*
 * @param:
 *   TrapFrame: the Trapframe for the syscall
-* @brief: 
+* @brief:
 *   process syscall
 */
 fn syscall(tf: &mut TrapFrame) {
@@ -126,7 +120,7 @@
 /*
 * @param:
 *   TrapFrame: the Trapframe for the illegal inst exception
-* @brief: 
+* @brief:
 *   process IllegalInstruction exception
 */
 fn illegal_inst(tf: &mut TrapFrame) {
@@ -136,9 +130,9 @@
 }
 
 /*
-* @param: 
+* @param:
 *   TrapFrame: the Trapframe for the page fault exception
-* @brief: 
+* @brief:
 *   process page fault exception
 */
 fn page_fault(tf: &mut TrapFrame) {
@@ -157,9 +151,9 @@
 /*
 * @param:
 *   TrapFrame: the Trapframe for the illegal inst exception
-* @brief: 
+* @brief:
 *   emulate the multiply and divide operation (if not this kind of operation return false)
-* @retval: 
+* @retval:
 *   a bool indicates whether emulate the multiply and divide operation successfully
 */
 fn emulate_mul_div(tf: &mut TrapFrame) -> bool {
