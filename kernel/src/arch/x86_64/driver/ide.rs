//! ATA IO code, handling device multiplexing and IO operations
//!
//! Borrow from Rucore project. Thanks GWord!
//! Port from ucore C code.

<<<<<<< HEAD
lazy_static! {
    pub static ref DISK0: LockedIde = LockedIde(Mutex::new(IDE::new(0)));
    pub static ref DISK1: LockedIde = LockedIde(Mutex::new(IDE::new(1)));
}
pub const BLOCK_SIZE: usize = 512;

pub struct LockedIde(pub Mutex<IDE>);

=======
pub const BLOCK_SIZE: usize = 512;

>>>>>>> e06f6b8b
pub struct IDE {
    num: u8,
    /// I/O Base
    base: u16,
    /// Control Base
    ctrl: u16,
}

impl IDE {
    pub fn new(num: u8) -> Self {
        let ide = match num {
            0 => IDE { num: 0, base: 0x1f0, ctrl: 0x3f4 },
            1 => IDE { num: 1, base: 0x1f0, ctrl: 0x3f4 },
            2 => IDE { num: 2, base: 0x170, ctrl: 0x374 },
            3 => IDE { num: 3, base: 0x170, ctrl: 0x374 },
            _ => panic!("ide number should be 0,1,2,3"),
        };
        ide.init();
        ide
    }

    /// Read ATA DMA. Block size = 512 bytes.
    pub fn read(&self, sector: u64, count: usize, data: &mut [u32]) -> Result<(), ()> {
        assert_eq!(data.len(), count * SECTOR_SIZE);
        self.wait();
        unsafe {
            self.select(sector, count as u8);
            port::outb(self.base + ISA_COMMAND, IDE_CMD_READ);
            for i in 0..count {
                let ptr = &data[(i as usize) * SECTOR_SIZE];
                if self.wait_error() {
                    return Err(());
                }
                asm!("rep insl" :: "{dx}"(self.base), "{rdi}"(ptr), "{cx}"(SECTOR_SIZE) : "rdi" : "volatile");
            }
        }
        Ok(())
    }
    /// Write ATA DMA. Block size = 512 bytes.
    pub fn write(&self, sector: u64, count: usize, data: &[u32]) -> Result<(), ()> {
        assert_eq!(data.len(), count * SECTOR_SIZE);
        self.wait();
        unsafe {
            self.select(sector, count as u8);
            port::outb(self.base + ISA_COMMAND, IDE_CMD_WRITE);
            for i in 0..count {
                let ptr = &data[(i as usize) * SECTOR_SIZE];
                if self.wait_error() {
                    return Err(());
                }
                asm!("rep outsl" :: "{dx}"(self.base), "{rsi}"(ptr), "{cx}"(SECTOR_SIZE) : "rsi" : "volatile");
            }
        }
        Ok(())
    }

    fn wait(&self) {
        while unsafe { port::inb(self.base + ISA_STATUS) } & IDE_BUSY != 0 {}
    }

    fn wait_error(&self) -> bool {
        self.wait();
        let status = unsafe { port::inb(self.base + ISA_STATUS) };
        status & (IDE_DF | IDE_ERR) != 0
    }

    fn init(&self) {
        self.wait();
        unsafe {
            // step1: select drive
            port::outb(self.base + ISA_SDH, (0xE0 | ((self.num & 1) << 4)) as u8);
            self.wait();

            // step2: send ATA identify command
            port::outb(self.base + ISA_COMMAND, IDE_CMD_IDENTIFY);
            self.wait();

            // step3: polling
            if port::inb(self.base + ISA_STATUS) == 0 || self.wait_error() {
                return;
            }

            // ???
            let mut data = [0; SECTOR_SIZE];
            asm!("rep insl" :: "{dx}"(self.base + ISA_DATA), "{rdi}"(data.as_ptr()), "{cx}"(SECTOR_SIZE) : "rdi" : "volatile");
        }
    }

    fn select(&self, sector: u64, count: u8) {
        assert_ne!(count, 0);
        self.wait();
        unsafe {
            // generate interrupt
            port::outb(self.ctrl + ISA_CTRL, 0);
            port::outb(self.base + ISA_SECCNT, count);
            port::outb(self.base + ISA_SECTOR, (sector & 0xFF) as u8);
            port::outb(self.base + ISA_CYL_LO, ((sector >> 8) & 0xFF) as u8);
            port::outb(self.base + ISA_CYL_HI, ((sector >> 16) & 0xFF) as u8);
            port::outb(self.base + ISA_SDH, 0xE0 | ((self.num & 1) << 4) | (((sector >> 24) & 0xF) as u8));
        }
    }
}

const SECTOR_SIZE: usize = 128;
const MAX_DMA_SECTORS: usize = 0x1F_F000 / SECTOR_SIZE;    // Limited by sector count (and PRDT entries)
// 512 PDRT entries, assume maximum fragmentation = 512 * 4K max = 2^21 = 2MB per transfer

const ISA_DATA: u16 = 0x00;
const ISA_ERROR: u16 = 0x01;
const ISA_PRECOMP: u16 = 0x01;
const ISA_CTRL: u16 = 0x02;
const ISA_SECCNT: u16 = 0x02;
const ISA_SECTOR: u16 = 0x03;
const ISA_CYL_LO: u16 = 0x04;
const ISA_CYL_HI: u16 = 0x05;
const ISA_SDH: u16 = 0x06;
const ISA_COMMAND: u16 = 0x07;
const ISA_STATUS: u16 = 0x07;

const IDE_BUSY: u8 = 0x80;
const IDE_DRDY: u8 = 0x40;
const IDE_DF: u8 = 0x20;
const IDE_DRQ: u8 = 0x08;
const IDE_ERR: u8 = 0x01;

const IDE_CMD_READ: u8 = 0x20;
const IDE_CMD_WRITE: u8 = 0x30;
const IDE_CMD_IDENTIFY: u8 = 0xEC;

const MAX_NSECS: usize = 128;

mod port {
    use x86_64::instructions::port::Port;

    pub unsafe fn inb(port: u16) -> u8 {
        Port::new(port).read()
    }

    pub unsafe fn outb(port: u16, value: u8) {
        Port::new(port).write(value)
    }
}<|MERGE_RESOLUTION|>--- conflicted
+++ resolved
@@ -3,19 +3,8 @@
 //! Borrow from Rucore project. Thanks GWord!
 //! Port from ucore C code.
 
-<<<<<<< HEAD
-lazy_static! {
-    pub static ref DISK0: LockedIde = LockedIde(Mutex::new(IDE::new(0)));
-    pub static ref DISK1: LockedIde = LockedIde(Mutex::new(IDE::new(1)));
-}
 pub const BLOCK_SIZE: usize = 512;
 
-pub struct LockedIde(pub Mutex<IDE>);
-
-=======
-pub const BLOCK_SIZE: usize = 512;
-
->>>>>>> e06f6b8b
 pub struct IDE {
     num: u8,
     /// I/O Base
